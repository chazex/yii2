--- conflicted
+++ resolved
@@ -65,48 +65,6 @@
     # run tests coverage on PHP 7.1
     - php: 7.1
       env: TASK_TESTS_COVERAGE=1
-<<<<<<< HEAD
-=======
-
-    - php: 7.0
-
-    - php: 5.6
-
-    - php: 5.5
-
-    - php: 5.4
-
-    # Test against HHVM 3.12 LTS version by using trusty
-    - php: hhvm-3.12
-      sudo: true
-      addons:
-        code_climate:
-          repo_token: 2935307212620b0e2228ab67eadd92c9f5501ddb60549d0d86007a354d56915b
-        apt:
-          sources:
-            - mysql-5.7-trusty
-          packages:
-            - mysql-server
-      services:
-        - mysql
-
-    # test against the latest HHVM version by using a newer image
-    - php: hhvm
-      sudo: true
-      addons:
-        code_climate:
-          repo_token: 2935307212620b0e2228ab67eadd92c9f5501ddb60549d0d86007a354d56915b
-        postgresql: "9.6"
-        apt:
-          sources:
-            - mysql-5.7-trusty
-          packages:
-            - mysql-server
-      services:
-        - mysql
-        - postgresql
-
->>>>>>> 313be2a5
     - php: nightly
 
     # have a separate branch for javascript tests
