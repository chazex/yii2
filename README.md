<p align="center">
    <a href="http://www.yiiframework.com/" target="_blank">
        <img src="https://www.yiiframework.com/files/logo/yii.png" width="400" alt="Yii Framework" />
    </a>
</p>

Yii 2 is a modern framework designed to be a solid foundation for your PHP application.

It is fast, secure and efficient and works right out of the box pre-configured with reasonable defaults.
The framework is easy to adjust to meet your needs, because Yii has been designed to be flexible.

[![Latest Stable Version](https://img.shields.io/packagist/v/yiisoft/yii2.svg)](https://packagist.org/packages/yiisoft/yii2)
[![Total Downloads](https://img.shields.io/packagist/dt/yiisoft/yii2.svg)](https://packagist.org/packages/yiisoft/yii2)
[![Build Status](https://img.shields.io/travis/yiisoft/yii2.svg)](http://travis-ci.org/yiisoft/yii2)
[![Code Coverage](https://scrutinizer-ci.com/g/yiisoft/yii2/badges/coverage.png?s=31d80f1036099e9d6a3e4d7738f6b000b3c3d10e)](https://scrutinizer-ci.com/g/yiisoft/yii2/)
[![Scrutinizer Quality Score](https://scrutinizer-ci.com/g/yiisoft/yii2/badges/quality-score.png?s=b1074a1ff6d0b214d54fa5ab7abbb90fc092471d)](https://scrutinizer-ci.com/g/yiisoft/yii2/)
[![Code Climate](https://img.shields.io/codeclimate/github/yiisoft/yii2.svg)](https://codeclimate.com/github/yiisoft/yii2)

Installation
------------

<<<<<<< HEAD
- The minimum required PHP version of Yii 2.1 is PHP 7.1.
- [Follow the Definitive Guide](http://www.yiiframework.com/doc-2.0/guide-start-installation.html)
=======
- The minimum required PHP version of Yii is PHP 5.4.
- It works best with PHP 7.
- [Follow the Definitive Guide](https://www.yiiframework.com/doc-2.0/guide-start-installation.html)
>>>>>>> 9bf11efe
in order to get step by step instructions.

Documentation
-------------

- A [Definitive Guide](https://www.yiiframework.com/doc/guide/2.0) and 
a [Class Reference](https://www.yiiframework.com/doc/api/2.0) cover every detail
of the framework.
- There is a [PDF version](https://www.yiiframework.com/doc/download/yii-guide-2.0-en.pdf) of the Definitive Guide
and a [Definitive Guide Mirror](http://stuff.cebe.cc/yii2docs/) which is updated every 15 minutes.
- For Yii 1.1 users, there is [Upgrading from Yii 1.1](https://www.yiiframework.com/doc/guide/2.0/en/intro-upgrade-from-v1)
to get an idea of what has changed in 2.0.

Community
---------

- Participate in [discussions at forums](https://www.yiiframework.com/forum/).
- [Community Slack](https://join.slack.com/t/yii/shared_invite/MjIxMjMxMTk5MTU1LTE1MDE3MDAwMzMtM2VkMTMyMjY1Ng) and [Chat in IRC](https://www.yiiframework.com/chat/).
- Follow us on [Facebook](https://www.facebook.com/groups/yiitalk/), [Twitter](https://twitter.com/yiiframework)
and [GitHub](https://github.com/yiisoft/yii2).
- Check [other communities](https://github.com/yiisoft/yii2/wiki/communities).

Contributing
------------

The framework is [Open Source](LICENSE.md) powered by [an excellent community](https://github.com/yiisoft/yii2/graphs/contributors).

You may join us and:

- [Report an issue](docs/internals/report-an-issue.md)
- [Translate documentation or messages](docs/internals/translation-workflow.md)
- [Give us feedback or start a design discussion](http://www.yiiframework.com/forum/index.php/forum/42-general-discussions-for-yii-20/)
- [Contribute to the core code or fix bugs](docs/internals/git-workflow.md)

### Reporting Security issues

Please refer to a [special page at the website](https://www.yiiframework.com/security/)
describing proper workflow for security issue reports.

### Directory Structure

```
build/               internally used build tools
docs/                documentation
framework/           core framework code
tests/               tests of the core framework code
```

### Spreading the Word

Acknowledging or citing Yii 2 is as important as direct contributions.

**In presentations**

If you are giving a presentation or talk featuring work that makes use of Yii 2 and would like to acknowledge it,
we suggest using [our logo](https://www.yiiframework.com/logo/) on your title slide.

**In projects**

If you are using Yii 2 as part of an OpenSource project, a way to acknowledge it is to
[use a special badge](https://img.shields.io/badge/Powered_by-Yii_Framework-green.svg?style=flat) in your README:    

![Yii2](https://img.shields.io/badge/Powered_by-Yii_Framework-green.svg?style=flat)

If your code is hosted at GitHub, you can place the following in your README.md file to get the badge:

```
[![Yii2](https://img.shields.io/badge/Powered_by-Yii_Framework-green.svg?style=flat)](http://www.yiiframework.com/)
```<|MERGE_RESOLUTION|>--- conflicted
+++ resolved
@@ -19,14 +19,8 @@
 Installation
 ------------
 
-<<<<<<< HEAD
 - The minimum required PHP version of Yii 2.1 is PHP 7.1.
-- [Follow the Definitive Guide](http://www.yiiframework.com/doc-2.0/guide-start-installation.html)
-=======
-- The minimum required PHP version of Yii is PHP 5.4.
-- It works best with PHP 7.
 - [Follow the Definitive Guide](https://www.yiiframework.com/doc-2.0/guide-start-installation.html)
->>>>>>> 9bf11efe
 in order to get step by step instructions.
 
 Documentation
