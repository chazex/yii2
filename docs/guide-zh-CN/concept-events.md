事件
======

事件可以将自定义代码“注入”到现有代码中的特定执行点。附加自定义代码到某个事件，当这个事件被触发时，这些代码就会自动执行。例如，邮件程序对象成功发出消息时可触发 `messageSent` 事件。如想追踪成功发送的消息，可以附加相应追踪代码到 `messageSent` 事件。

Yii 引入了名为 [[yii\base\Component]] 的基类以支持事件。如果一个类需要触发事件就应该继承 [[yii\base\Component]] 或其子类。


事件处理器（Event Handlers）
--------------

事件处理器是一个[PHP 回调函数](http://www.php.net/manual/en/language.types.callable.php)，当它所附加到的事件被触发时它就会执行。可以使用以下回调函数之一：

- 字符串形式指定的 PHP 全局函数，如 `'trim'` ；
- 对象名和方法名数组形式指定的对象方法，如 `[$object, $method]` ；
- 类名和方法名数组形式指定的静态类方法，如 `[$class, $method]` ；
- 匿名函数，如 `function ($event) { ... }` 。

事件处理器的格式是：

```php
function ($event) {
    // $event 是 yii\base\Event 或其子类的对象
}
```

通过 `$event` 参数，事件处理器就获得了以下有关事件的信息：

- [[yii\base\Event::name|event name]]：事件名
- [[yii\base\Event::sender|event sender]]：调用 `trigger()` 方法的对象
- [[yii\base\Event::data|custom data]]：附加事件处理器时传入的数据，默认为空，后文详述


附加事件处理器
----------------

调用 [[yii\base\Component::on()]] 方法来附加处理器到事件上。如：

```php
$foo = new Foo;

// 处理器是全局函数
$foo->on(Foo::EVENT_HELLO, 'function_name');

// 处理器是对象方法
$foo->on(Foo::EVENT_HELLO, [$object, 'methodName']);

// 处理器是静态类方法
$foo->on(Foo::EVENT_HELLO, ['app\components\Bar', 'methodName']);

// 处理器是匿名函数
$foo->on(Foo::EVENT_HELLO, function ($event) {
    //事件处理逻辑
});
```

附加事件处理器时可以提供额外数据作为 [[yii\base\Component::on()]] 方法的第三个参数。数据在事件被触发和处理器被调用时能被处理器使用。如：

```php
// 当事件被触发时以下代码显示 "abc"
// 因为 $event->data 包括被传递到 "on" 方法的数据
$foo->on(Foo::EVENT_HELLO, function ($event) {
    echo $event->data;
}, 'abc');
```


事件处理器顺序
-----------------

可以附加一个或多个处理器到一个事件。当事件被触发，已附加的处理器将按附加次序依次调用。如果某个处理器需要停止其后的处理器调用，可以设置 `$event` 参数的 [[yii\base\Event::handled]] 属性为真，如下：

```php
$foo->on(Foo::EVENT_HELLO, function ($event) {
    $event->handled = true;
});
```

默认新附加的事件处理器排在已存在处理器队列的最后。因此，这个处理器将在事件被触发时最后一个调用。在处理器队列最前面插入新处理器将使该处理器最先调用，可以传递第四个参数 `$append` 为假并调用 [[yii\base\Component::on()]] 方法实现：

```php
$foo->on(Foo::EVENT_HELLO, function ($event) {
    // 这个处理器将被插入到处理器队列的第一位...
}, $data, false);
```


触发事件
----------

事件通过调用 [[yii\base\Component::trigger()]] 方法触发，此方法须传递**事件名**，还可以传递一个事件对象，用来传递参数到事件处理器。如：

```php
namespace app\components;

use yii\base\Component;
use yii\base\Event;

class Foo extends Component
{
    const EVENT_HELLO = 'hello';

    public function bar()
    {
        $this->trigger(self::EVENT_HELLO);
    }
}
```

以上代码当调用 `bar()` ，它将触发名为 `hello` 的事件。

> Tip: 推荐使用类常量来表示事件名。上例中，常量 `EVENT_HELLO` 用来表示 `hello` 。这有两个好处。第一，它可以防止拼写错误并支持 IDE 的自动完成。第二，只要简单检查常量声明就能了解一个类支持哪些事件。

有时想要在触发事件时同时传递一些额外信息到事件处理器。例如，邮件程序要传递消息信息到 `messageSent` 事件的处理器以便处理器了解哪些消息被发送了。为此，可以提供一个事件对象作为 [[yii\base\Component::trigger()]] 方法的第二个参数。这个事件对象必须是 [[yii\base\Event]] 类或其子类的实例。如：

```php
namespace app\components;

use yii\base\Component;
use yii\base\Event;

class MessageEvent extends Event
{
    public $message;
}

class Mailer extends Component
{
    const EVENT_MESSAGE_SENT = 'messageSent';

    public function send($message)
    {
        // ...发送 $message 的逻辑...

        $event = new MessageEvent;
        $event->message = $message;
        $this->trigger(self::EVENT_MESSAGE_SENT, $event);
    }
}
```

当 [[yii\base\Component::trigger()]] 方法被调用时，它将调用所有附加到命名事件（trigger 方法第一个参数）的事件处理器。


移除事件处理器
---------------

从事件移除处理器，调用 [[yii\base\Component::off()]] 方法。如：

```php
// 处理器是全局函数
$foo->off(Foo::EVENT_HELLO, 'function_name');

// 处理器是对象方法
$foo->off(Foo::EVENT_HELLO, [$object, 'methodName']);

// 处理器是静态类方法
$foo->off(Foo::EVENT_HELLO, ['app\components\Bar', 'methodName']);

// 处理器是匿名函数
$foo->off(Foo::EVENT_HELLO, $anonymousFunction);
```

注意当匿名函数附加到事件后一般不要尝试移除匿名函数，除非你在某处存储了它。以上示例中，假设匿名函数存储为变量 `$anonymousFunction` 。

移除事件的全部处理器，简单调用 [[yii\base\Component::off()]] 即可，不需要第二个参数：

```php
$foo->off(Foo::EVENT_HELLO);
```

类级别的事件处理器
-------------------

以上部分，我们叙述了在**实例级别**如何附加处理器到事件。有时想要一个类的所有实例而不是一个指定的实例都响应一个被触发的事件，并不是一个个附加事件处理器到每个实例，而是通过调用静态方法 [[yii\base\Event::on()]] 在**类级别**附加处理器。

例如，[活动记录](db-active-record.md)对象要在每次往数据库新增一条新记录时触发一个 [[yii\db\BaseActiveRecord::EVENT_AFTER_INSERT|EVENT_AFTER_INSERT]] 事件。要追踪每个[活动记录](db-active-record.md)对象的新增记录完成情况，应如下写代码：

```php
use Yii;
use yii\base\Event;
use yii\db\ActiveRecord;

Event::on(ActiveRecord::class, ActiveRecord::EVENT_AFTER_INSERT, function ($event) {
    Yii::trace(get_class($event->sender) . ' is inserted');
});
```

每当 [[yii\db\BaseActiveRecord|ActiveRecord]] 或其子类的实例触发 [[yii\db\BaseActiveRecord::EVENT_AFTER_INSERT|EVENT_AFTER_INSERT]] 事件时，这个事件处理器都会执行。在这个处理器中，可以通过 `$event->sender` 获取触发事件的对象。

当对象触发事件时，它首先调用实例级别的处理器，然后才会调用类级别处理器。

可调用静态方法[[yii\base\Event::trigger()]]来触发一个**类级别**事件。类级别事件不与特定对象相关联。因此，它只会引起类级别事件处理器的调用。如：

```php
use yii\base\Event;

<<<<<<< HEAD
Event::on(Foo::class, Foo::EVENT_HELLO, function ($event) {
    echo $event->sender;  // 显示 "app\models\Foo"
=======
Event::on(Foo::className(), Foo::EVENT_HELLO, function ($event) {
    var_dump($event->sender);  // 显示 "null"
>>>>>>> ceca161a
});

Event::trigger(Foo::class, Foo::EVENT_HELLO);
```

注意这种情况下 `$event->sender` 指向触发事件的类名而不是对象实例。

> Note: 因为类级别的处理器响应类和其子类的所有实例触发的事件，必须谨慎使用，尤其是底层的基类，如 [[yii\base\Object]]。

移除类级别的事件处理器只需调用[[yii\base\Event::off()]]，如：

```php
// 移除 $handler
Event::off(Foo::class, Foo::EVENT_HELLO, $handler);

// 移除 Foo::EVENT_HELLO 事件的全部处理器
Event::off(Foo::class, Foo::EVENT_HELLO);
```


全局事件
-------------

所谓**全局事件**实际上是一个基于以上叙述的事件机制的戏法。它需要一个全局可访问的单例，如[应用](structure-applications.md)实例。

事件触发者不调用其自身的 `trigger()` 方法，而是调用单例的 `trigger()` 方法来触发全局事件。类似地，事件处理器被附加到单例的事件。如：

```php
use Yii;
use yii\base\Event;
use app\components\Foo;

Yii::$app->on('bar', function ($event) {
    echo get_class($event->sender);  // 显示 "app\components\Foo"
});

Yii::$app->trigger('bar', new Event(['sender' => new Foo]));
```

全局事件的一个好处是当附加处理器到一个对象要触发的事件时，不需要产生该对象。相反，处理器附加和事件触发都通过单例（如应用实例）完成。

然而，因为全局事件的命名空间由各方共享，应合理命名全局事件，如引入一些命名空间（例："frontend.mail.sent", "backend.mail.sent"）。<|MERGE_RESOLUTION|>--- conflicted
+++ resolved
@@ -195,13 +195,9 @@
 ```php
 use yii\base\Event;
 
-<<<<<<< HEAD
 Event::on(Foo::class, Foo::EVENT_HELLO, function ($event) {
-    echo $event->sender;  // 显示 "app\models\Foo"
-=======
+    var_dump($event->sender);  // 显示 "null"
 Event::on(Foo::className(), Foo::EVENT_HELLO, function ($event) {
-    var_dump($event->sender);  // 显示 "null"
->>>>>>> ceca161a
 });
 
 Event::trigger(Foo::class, Foo::EVENT_HELLO);
