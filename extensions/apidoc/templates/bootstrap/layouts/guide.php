<?php

use yii\apidoc\templates\bootstrap\SideNavWidget;

/**
 * @var yii\web\View $this
 * @var string $content
 */

$this->beginContent('@yii/apidoc/templates/bootstrap/layouts/main.php'); ?>

<div class="row">
	<div class="col-md-2">
		<?php
		asort($headlines);
		$nav = [];
		$nav[] = [
			'label' => 'Index',
			'url' => $this->context->generateGuideUrl('index.md'),
			'active' => isset($currentFile) && (basename($currentFile) == 'index.md'),
		];
<<<<<<< HEAD
		foreach($headlines as $file => $headline) {
			$nav[] = [
=======
		foreach ($headlines as $file => $headline) {
//			if (!isset($nav[$namespace])) {
//				$nav[$namespace] = [
//					'label' => $namespace,
//					'url' => '#',
//					'items' => [],
//				];
//			}
			$nav/*[$namespace]['items']*/[] = [
>>>>>>> c906d433
				'label' => $headline,
				'url' => $this->context->generateGuideUrl($file),
				'active' => isset($currentFile) && ($file == $currentFile),
			];
		} ?>
		<?= SideNavWidget::widget([
			'id' => 'navigation',
			'items' => $nav,
			'view' => $this,
		]) ?>
	</div>
	<div class="col-md-9" role="main">
		<?= $content ?>
	</div>
</div>

<?php $this->endContent(); ?><|MERGE_RESOLUTION|>--- conflicted
+++ resolved
@@ -19,20 +19,8 @@
 			'url' => $this->context->generateGuideUrl('index.md'),
 			'active' => isset($currentFile) && (basename($currentFile) == 'index.md'),
 		];
-<<<<<<< HEAD
-		foreach($headlines as $file => $headline) {
+		foreach ($headlines as $file => $headline) {
 			$nav[] = [
-=======
-		foreach ($headlines as $file => $headline) {
-//			if (!isset($nav[$namespace])) {
-//				$nav[$namespace] = [
-//					'label' => $namespace,
-//					'url' => '#',
-//					'items' => [],
-//				];
-//			}
-			$nav/*[$namespace]['items']*/[] = [
->>>>>>> c906d433
 				'label' => $headline,
 				'url' => $this->context->generateGuideUrl($file),
 				'active' => isset($currentFile) && ($file == $currentFile),
