<?php
/**
 * @link http://www.yiiframework.com/
 * @copyright Copyright (c) 2008 Yii Software LLC
 * @license http://www.yiiframework.com/license/
 */

namespace yiiunit\framework;

use yiiunit\TestCase;

/**
 * ChangeLogTest.
 * @group base
 */
class ChangeLogTest extends TestCase
{
    public function changeProvider()
    {

        $lines = explode("\n", file_get_contents(__DIR__ . '/../../framework/CHANGELOG.md'));

        // Don't check last 1500 lines, they are old and often don't obey the standard.
        $lastIndex = count($lines) - 1500;
        $result = [];
        foreach($lines as $i => $line) {
            if (strncmp('- ', $line, 2) === 0) {
                $result[] = [$line];
            }

            if ($i > $lastIndex) {
                break;
            }
        }
        return $result;
    }

    /**
     * @dataProvider changeProvider
     */
    public function testContributorLine($line)
    {
        if ($line === '- no changes in this release.') {
            $this->markTestSkipped('Placeholder line');
        }

        /**
         * Each change line is tested for:
         * - Starts with "- "
         * - Has a type: Bug, Enh, Chg, New
         * - Has a number formatted like #12345 one or more times
         * - Can contain CVE ID
         * - Description starts after ": "
         * - Description ends without a "."
         * - Line ends with contributor name between "(" and ")".
         */
<<<<<<< HEAD
        //$this->assertRegExp('/- (Bug|Enh|Chg|New)( #\d+(, #\d+)*)?: .*[^.] \(.*\)$/', $line);
        $this->assertRegExp('/- (Bug|Enh|Chg|New)( #\d+(, #\d+)*( \(CVE\-\d+\-\d+\))*)?: .*[^.] \(.*\)$/', $line);
=======
        $this->assertRegExp('/- (Bug|Enh|Chg|New)( #\d+(, #\d+)*)?(\s\(CVE-[\d-]+\))?: .*[^.] \(.*\)$/', $line);
>>>>>>> 579cea90
    }
}<|MERGE_RESOLUTION|>--- conflicted
+++ resolved
@@ -54,11 +54,6 @@
          * - Description ends without a "."
          * - Line ends with contributor name between "(" and ")".
          */
-<<<<<<< HEAD
-        //$this->assertRegExp('/- (Bug|Enh|Chg|New)( #\d+(, #\d+)*)?: .*[^.] \(.*\)$/', $line);
-        $this->assertRegExp('/- (Bug|Enh|Chg|New)( #\d+(, #\d+)*( \(CVE\-\d+\-\d+\))*)?: .*[^.] \(.*\)$/', $line);
-=======
         $this->assertRegExp('/- (Bug|Enh|Chg|New)( #\d+(, #\d+)*)?(\s\(CVE-[\d-]+\))?: .*[^.] \(.*\)$/', $line);
->>>>>>> 579cea90
     }
 }