--- conflicted
+++ resolved
@@ -880,89 +880,16 @@
 
     /**
      * @dataProvider randomKeyInvalidInputs
-<<<<<<< HEAD
      * @expectedException \yii\base\InvalidArgumentException
-=======
-     * @expectedException \yii\base\InvalidParamException
      * @param mixed $input
->>>>>>> 03aac69a
      */
     public function testRandomKeyInvalidInput($input)
     {
         $key1 = $this->security->generateRandomKey($input);
     }
 
-<<<<<<< HEAD
     public function testGenerateRandomKey()
     {
-=======
-    /**
-     * Test the case where opening /dev/urandom fails.
-     */
-    public function testRandomKeyNoOptions()
-    {
-        static::$functions = ['random_bytes' => false, 'openssl_random_pseudo_bytes' => false, 'mcrypt_create_iv' => false];
-        static::$fopen = false;
-        $this->expectException('yii\base\Exception');
-        $this->expectExceptionMessage('Unable to generate a random key');
-
-        $this->security->generateRandomKey(42);
-    }
-
-    /**
-     * Test the case where reading from /dev/urandom fails.
-     */
-    public function testRandomKeyFreadFailure()
-    {
-        static::$functions = ['random_bytes' => false, 'openssl_random_pseudo_bytes' => false, 'mcrypt_create_iv' => false];
-        static::$fread = false;
-        $this->expectException('yii\base\Exception');
-        $this->expectExceptionMessage('Unable to generate a random key');
-
-        $this->security->generateRandomKey(42);
-    }
-
-    /**
-     * returns a set of different combinations of functions available.
-     */
-    public function randomKeyVariants()
-    {
-        return [
-            [['random_bytes' => true,  'openssl_random_pseudo_bytes' => true,  'mcrypt_create_iv' => true]],
-            [['random_bytes' => true,  'openssl_random_pseudo_bytes' => true,  'mcrypt_create_iv' => false]],
-            [['random_bytes' => true,  'openssl_random_pseudo_bytes' => false, 'mcrypt_create_iv' => true]],
-            [['random_bytes' => true,  'openssl_random_pseudo_bytes' => false, 'mcrypt_create_iv' => false]],
-            [['random_bytes' => false, 'openssl_random_pseudo_bytes' => true,  'mcrypt_create_iv' => true]],
-            [['random_bytes' => false, 'openssl_random_pseudo_bytes' => true,  'mcrypt_create_iv' => false]],
-            [['random_bytes' => false, 'openssl_random_pseudo_bytes' => false, 'mcrypt_create_iv' => true]],
-            [['random_bytes' => false, 'openssl_random_pseudo_bytes' => false, 'mcrypt_create_iv' => false]],
-        ];
-    }
-
-    /**
-     * @dataProvider randomKeyVariants
-     * @param array $functions
-     */
-    public function testGenerateRandomKey($functions)
-    {
-        foreach ($functions as $fun => $available) {
-            if ($available && !\function_exists($fun)) {
-                $this->markTestSkipped("Can not test generateRandomKey() branch that includes $fun, because it is not available on your system.");
-            }
-        }
-        // there is no /dev/urandom on windows so we expect this to fail
-        if (DIRECTORY_SEPARATOR === '\\' && $functions['random_bytes'] === false && $functions['openssl_random_pseudo_bytes'] === false && $functions['mcrypt_create_iv'] === false) {
-            $this->expectException('yii\base\Exception');
-            $this->expectExceptionMessage('Unable to generate a random key');
-        }
-        // Function mcrypt_create_iv() is deprecated since PHP 7.1
-        if (version_compare(PHP_VERSION, '7.1.0alpha', '>=') && $functions['random_bytes'] === false && $functions['mcrypt_create_iv'] === true) {
-            $this->markTestSkipped('Function mcrypt_create_iv() is deprecated as of PHP 7.1');
-        }
-
-        static::$functions = $functions;
-
->>>>>>> 03aac69a
         // test various string lengths
         for ($length = 1; $length < 64; $length++) {
             $key1 = $this->security->generateRandomKey($length);
