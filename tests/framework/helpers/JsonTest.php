--- conflicted
+++ resolved
@@ -30,11 +30,7 @@
     public function testEncode()
     {
         // Arrayable data encoding
-<<<<<<< HEAD
         $dataArrayable = $this->createMock(\yii\base\Arrayable::class);
-=======
-        $dataArrayable = $this->getMockBuilder('yii\\base\\Arrayable')->getMock();
->>>>>>> 42704705
         $dataArrayable->method('toArray')->willReturn([]);
         $actual = Json::encode($dataArrayable);
         $this->assertSame('{}', $actual);
