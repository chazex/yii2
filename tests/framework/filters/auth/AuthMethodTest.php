<?php

namespace yiiunit\framework\filters\auth;

use Yii;
use yii\base\Action;
use yii\filters\auth\AuthMethod;
use yii\web\Controller;
use yiiunit\framework\filters\stubs\UserIdentity;
use yiiunit\TestCase;

class AuthMethodTest extends TestCase
{
    protected function setUp()
    {
        parent::setUp();

        $this->mockWebApplication([
            'components' => [
                'user' => [
                    'identityClass' => UserIdentity::class
                ],
            ]
        ]);
    }

    /**
     * Creates mock for [[AuthMethod]] filter.
     * @param callable $authenticateCallback callback, which result should [[authenticate()]] method return.
     * @return AuthMethod filter instance.
     */
    protected function createFilter($authenticateCallback)
    {
<<<<<<< HEAD
        $filter = $this->getMock(AuthMethod::class, ['authenticate']);
=======
        $filter = $this->getMockBuilder(AuthMethod::className())
            ->setMethods(['authenticate'])
            ->getMock();
>>>>>>> eed00dc3
        $filter->method('authenticate')->willReturnCallback($authenticateCallback);

        return $filter;
    }

    /**
     * Creates test action.
     * @param array $config action configuration.
     * @return Action action instance.
     */
    protected function createAction(array $config = [])
    {
        $controller = new Controller('test', Yii::$app);
        return new Action('index', $controller, $config);
    }

    // Tests :

    public function testBeforeAction()
    {
        $action = $this->createAction();

        $filter = $this->createFilter(function () {return new \stdClass();});
        $this->assertTrue($filter->beforeAction($action));

        $filter = $this->createFilter(function () {return null;});
        $this->expectException('yii\web\UnauthorizedHttpException');
        $this->assertTrue($filter->beforeAction($action));
    }

    public function testIsOptional()
    {
        $reflection = new \ReflectionClass(AuthMethod::class);
        $method = $reflection->getMethod('isOptional');
        $method->setAccessible(true);

        $filter = $this->createFilter(function () {return new \stdClass();});

        $filter->optional = ['some'];
        $this->assertFalse($method->invokeArgs($filter, [$this->createAction(['id' => 'index'])]));
        $this->assertTrue($method->invokeArgs($filter, [$this->createAction(['id' => 'some'])]));

        $filter->optional = ['test/*'];
        $this->assertFalse($method->invokeArgs($filter, [$this->createAction(['id' => 'index'])]));
        $this->assertTrue($method->invokeArgs($filter, [$this->createAction(['id' => 'test/index'])]));
    }
}<|MERGE_RESOLUTION|>--- conflicted
+++ resolved
@@ -31,13 +31,9 @@
      */
     protected function createFilter($authenticateCallback)
     {
-<<<<<<< HEAD
-        $filter = $this->getMock(AuthMethod::class, ['authenticate']);
-=======
-        $filter = $this->getMockBuilder(AuthMethod::className())
+        $filter = $this->getMockBuilder(AuthMethod::class)
             ->setMethods(['authenticate'])
             ->getMock();
->>>>>>> eed00dc3
         $filter->method('authenticate')->willReturnCallback($authenticateCallback);
 
         return $filter;
