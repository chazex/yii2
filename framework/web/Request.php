--- conflicted
+++ resolved
@@ -13,7 +13,6 @@
 use Psr\Http\Message\UriInterface;
 use Yii;
 use yii\base\InvalidConfigException;
-<<<<<<< HEAD
 use yii\di\Instance;
 use yii\helpers\ArrayHelper;
 use yii\helpers\Html;
@@ -24,9 +23,7 @@
 use yii\http\MessageTrait;
 use yii\http\UploadedFile;
 use yii\http\Uri;
-=======
 use yii\validators\IpValidator;
->>>>>>> 03aac69a
 
 /**
  * The web Request class represents an HTTP request.
@@ -188,14 +185,12 @@
      */
     public $parsers = [];
     /**
-<<<<<<< HEAD
      * @var string name of the class to be used for uploaded file instantiation.
      * This class should implement [[UploadedFileInterface]].
      * @since 2.1.0
      */
     public $uploadedFileClass = UploadedFile::class;
-
-=======
+    /**
      * @var array the configuration for trusted security related headers.
      *
      * An array key is an IPv4 or IPv6 IP address in CIDR notation for matching a client.
@@ -223,11 +218,11 @@
      *
      * Default is to trust all headers except those listed in [[secureHeaders]] from all hosts.
      * Matches are tried in order and searching is stopped when IP matches.
-     * 
+     *
      * > Info: Matching is performed using [[IpValidator]].
      *   See [[IpValidator::::setRanges()|IpValidator::setRanges()]]
      *   and [[IpValidator::networks]] for advanced matching.
-     * 
+     *
      * @see $secureHeaders
      * @since 2.0.13
      */
@@ -271,7 +266,7 @@
         'X-Forwarded-Proto' => ['https'],
         'Front-End-Https' => ['on'],
     ];
->>>>>>> 03aac69a
+
     /**
      * @var CookieCollection Collection of request cookies.
      */
@@ -318,10 +313,6 @@
     }
 
     /**
-<<<<<<< HEAD
-     * Returns default message's headers, which should be present once [[headerCollection]] is instantiated.
-     * @return string[][] an associative array of the message's headers.
-=======
      * Filters headers according to the [[trustedHosts]].
      * @param HeaderCollection $headerCollection
      * @since 2.0.13
@@ -369,14 +360,11 @@
     }
 
     /**
-     * Returns the header collection.
-     * The header collection contains incoming HTTP headers.
-     * @return HeaderCollection the header collection
->>>>>>> 03aac69a
+     * Returns default message's headers, which should be present once [[headerCollection]] is instantiated.
+     * @return string[][] an associative array of the message's headers.
      */
     protected function defaultHeaders()
     {
-<<<<<<< HEAD
         if (function_exists('getallheaders')) {
             $headers = getallheaders();
         } elseif (function_exists('http_get_request_headers')) {
@@ -387,30 +375,11 @@
                 if (strncmp($name, 'HTTP_', 5) === 0) {
                     $name = str_replace(' ', '-', ucwords(strtolower(str_replace('_', ' ', substr($name, 5)))));
                     $headers[$name] = $value;
-=======
-        if ($this->_headers === null) {
-            $this->_headers = new HeaderCollection();
-            if (function_exists('getallheaders')) {
-                $headers = getallheaders();
-                foreach ($headers as $name => $value) {
-                    $this->_headers->add($name, $value);
                 }
-            } elseif (function_exists('http_get_request_headers')) {
-                $headers = http_get_request_headers();
-                foreach ($headers as $name => $value) {
-                    $this->_headers->add($name, $value);
-                }
-            } else {
-                foreach ($_SERVER as $name => $value) {
-                    if (strncmp($name, 'HTTP_', 5) === 0) {
-                        $name = str_replace(' ', '-', ucwords(strtolower(str_replace('_', ' ', substr($name, 5)))));
-                        $this->_headers->add($name, $value);
-                    }
->>>>>>> 03aac69a
-                }
-            }
-            $this->filterHeaders($this->_headers);
-        }
+            }
+        }
+
+        $this->filterHeaders($this->_headers);
 
         return $headers;
     }
@@ -491,7 +460,6 @@
             return $this;
         }
 
-<<<<<<< HEAD
         $newInstance = clone $this;
         $newInstance->setMethod($method);
         return $newInstance;
@@ -513,10 +481,6 @@
             }
 
             $this->_uri = Instance::ensure($uri, UriInterface::class);
-=======
-        if ($this->headers->has('X-Http-Method-Override')) {
-            return strtoupper($this->headers->get('X-Http-Method-Override'));
->>>>>>> 03aac69a
         }
         return $this->_uri;
     }
@@ -623,24 +587,16 @@
      */
     public function getIsAjax()
     {
-<<<<<<< HEAD
         return $this->getHeaderLine('x-requested-with') === 'XMLHttpRequest';
-=======
-        return $this->headers->get('X-Requested-With') === 'XMLHttpRequest';
->>>>>>> 03aac69a
-    }
-
-    /**
-     * Returns whether this is a PJAX request.
+    }
+
+    /**
+     * Returns whether this is a PJAX request
      * @return bool whether this is a PJAX request
      */
     public function getIsPjax()
     {
-<<<<<<< HEAD
         return $this->getIsAjax() && $this->hasHeader('x-pjax');
-=======
-        return $this->getIsAjax() && $this->headers->has('X-Pjax');
->>>>>>> 03aac69a
     }
 
     /**
@@ -649,17 +605,11 @@
      */
     public function getIsFlash()
     {
-<<<<<<< HEAD
         $userAgent = $this->getUserAgent();
         if ($userAgent === null) {
             return false;
         }
         return (stripos($userAgent, 'Shockwave') !== false || stripos($userAgent, 'Flash') !== false);
-=======
-        $userAgent = $this->headers->get('User-Agent', '');
-        return stripos($userAgent, 'Shockwave') !== false
-            || stripos($userAgent, 'Flash') !== false;
->>>>>>> 03aac69a
     }
 
     /**
@@ -892,13 +842,8 @@
         if ($this->_hostInfo === null) {
             $secure = $this->getIsSecureConnection();
             $http = $secure ? 'https' : 'http';
-<<<<<<< HEAD
             if ($this->hasHeader('Host')) {
                 $this->_hostInfo = $http . '://' . $this->getHeaderLine('Host');
-=======
-            if ($this->headers->has('Host')) {
-                $this->_hostInfo = $http . '://' . $this->headers->get('Host');
->>>>>>> 03aac69a
             } elseif (isset($_SERVER['SERVER_NAME'])) {
                 $this->_hostInfo = $http . '://' . $_SERVER['SERVER_NAME'];
                 $port = $secure ? $this->getSecurePort() : $this->getPort();
@@ -1179,13 +1124,8 @@
      */
     protected function resolveRequestUri()
     {
-<<<<<<< HEAD
         if ($this->hasHeader('x-rewrite-url')) { // IIS
             $requestUri = $this->getHeaderLine('x-rewrite-url');
-=======
-        if ($this->headers->has('X-Rewrite-Url')) { // IIS
-            $requestUri = $this->headers->get('X-Rewrite-Url');
->>>>>>> 03aac69a
         } elseif (isset($_SERVER['REQUEST_URI'])) {
             $requestUri = $_SERVER['REQUEST_URI'];
             if ($requestUri !== '' && $requestUri[0] !== '/') {
@@ -1218,10 +1158,6 @@
      */
     public function getIsSecureConnection()
     {
-<<<<<<< HEAD
-        return isset($_SERVER['HTTPS']) && (strcasecmp($_SERVER['HTTPS'], 'on') === 0 || $_SERVER['HTTPS'] == 1)
-            || strcasecmp($this->getHeaderLine('x-forwarded-proto'), 'https') === 0;
-=======
         if (isset($_SERVER['HTTPS']) && (strcasecmp($_SERVER['HTTPS'], 'on') === 0 || $_SERVER['HTTPS'] == 1)) {
             return true;
         }
@@ -1236,7 +1172,6 @@
         }
 
         return false;
->>>>>>> 03aac69a
     }
 
     /**
@@ -1263,14 +1198,10 @@
      */
     public function getReferrer()
     {
-<<<<<<< HEAD
         if (!$this->hasHeader('Referer')) {
             return null;
         }
         return $this->getHeaderLine('Referer');
-=======
-        return $this->headers->get('Referer');
->>>>>>> 03aac69a
     }
 
     /**
@@ -1299,14 +1230,10 @@
      */
     public function getUserAgent()
     {
-<<<<<<< HEAD
         if (!$this->hasHeader('User-Agent')) {
             return null;
         }
         return $this->getHeaderLine('User-Agent');
-=======
-        return $this->headers->get('User-Agent');
->>>>>>> 03aac69a
     }
 
     /**
@@ -1471,13 +1398,8 @@
     public function getAcceptableContentTypes()
     {
         if ($this->_contentTypes === null) {
-<<<<<<< HEAD
             if ($this->hasHeader('Accept')) {
                 $this->_contentTypes = $this->parseAcceptHeader($this->getHeaderLine('Accept'));
-=======
-            if ($this->headers->get('Accept') !== null) {
-                $this->_contentTypes = $this->parseAcceptHeader($this->headers->get('Accept'));
->>>>>>> 03aac69a
             } else {
                 $this->_contentTypes = [];
             }
@@ -1511,16 +1433,7 @@
      */
     public function getContentType()
     {
-<<<<<<< HEAD
         return $this->getHeaderLine('Content-Type');
-=======
-        if (isset($_SERVER['CONTENT_TYPE'])) {
-            return $_SERVER['CONTENT_TYPE'];
-        }
-
-        //fix bug https://bugs.php.net/bug.php?id=66606
-        return $this->headers->get('Content-Type');
->>>>>>> 03aac69a
     }
 
     private $_languages;
@@ -1534,13 +1447,8 @@
     public function getAcceptableLanguages()
     {
         if ($this->_languages === null) {
-<<<<<<< HEAD
             if ($this->hasHeader('Accept-Language')) {
                 $this->_languages = array_keys($this->parseAcceptHeader($this->getHeaderLine('Accept-Language')));
-=======
-            if ($this->headers->has('Accept-Language')) {
-                $this->_languages = array_keys($this->parseAcceptHeader($this->headers->get('Accept-Language')));
->>>>>>> 03aac69a
             } else {
                 $this->_languages = [];
             }
@@ -1688,13 +1596,8 @@
      */
     public function getETags()
     {
-<<<<<<< HEAD
         if ($this->hasHeader('if-none-match')) {
             return preg_split('/[\s,]+/', str_replace('-gzip', '', $this->getHeaderLine('if-none-match')), -1, PREG_SPLIT_NO_EMPTY);
-=======
-        if ($this->headers->has('If-None-Match')) {
-            return preg_split('/[\s,]+/', str_replace('-gzip', '', $this->headers->get('If-None-Match')), -1, PREG_SPLIT_NO_EMPTY);
->>>>>>> 03aac69a
         }
 
         return [];
@@ -1770,151 +1673,6 @@
         return $cookies;
     }
 
-    /**
-     * Returns uploaded files for this request.
-     * Uploaded files are returned in format according to [PSR-7 Uploaded Files specs](http://www.php-fig.org/psr/psr-7/#16-uploaded-files).
-     * @return array uploaded files.
-     * @since 2.1.0
-     */
-    public function getUploadedFiles()
-    {
-        if ($this->_uploadedFiles === null) {
-            $this->getBodyParams(); // uploaded files are the part of the body and may be set while its parsing
-            if ($this->_uploadedFiles === null) {
-                $this->_uploadedFiles = $this->defaultUploadedFiles();
-            }
-        }
-        return $this->_uploadedFiles;
-    }
-
-    /**
-     * Sets uploaded files for this request.
-     * Data structure for the uploaded files should follow [PSR-7 Uploaded Files specs](http://www.php-fig.org/psr/psr-7/#16-uploaded-files).
-     * @param array|null $uploadedFiles uploaded files.
-     * @since 2.1.0
-     */
-    public function setUploadedFiles($uploadedFiles)
-    {
-        $this->_uploadedFiles = $uploadedFiles;
-    }
-
-    /**
-     * Initializes default uploaded files data structure parsing super-global $_FILES.
-     * @see http://www.php-fig.org/psr/psr-7/#16-uploaded-files
-     * @return array uploaded files.
-     * @since 2.1.0
-     */
-    protected function defaultUploadedFiles()
-    {
-        $files = [];
-        foreach ($_FILES as $class => $info) {
-            $files[$class] = [];
-            $this->populateUploadedFileRecursive($files[$class], $info['name'], $info['tmp_name'], $info['type'], $info['size'], $info['error']);
-        }
-
-        return $files;
-    }
-
-    /**
-     * Populates uploaded files array from $_FILE data structure recursively.
-     * @param array $files uploaded files array to be populated.
-     * @param mixed $names file names provided by PHP
-     * @param mixed $tempNames temporary file names provided by PHP
-     * @param mixed $types file types provided by PHP
-     * @param mixed $sizes file sizes provided by PHP
-     * @param mixed $errors uploading issues provided by PHP
-     * @since 2.1.0
-     */
-    private function populateUploadedFileRecursive(&$files, $names, $tempNames, $types, $sizes, $errors)
-    {
-        if (is_array($names)) {
-            foreach ($names as $i => $name) {
-                $files[$i] = [];
-                $this->populateUploadedFileRecursive($files[$i], $name, $tempNames[$i], $types[$i], $sizes[$i], $errors[$i]);
-            }
-        } else {
-            $files = Yii::createObject([
-                'class' => $this->uploadedFileClass,
-                'clientFilename' => $names,
-                'tempFilename' => $tempNames,
-                'clientMediaType' => $types,
-                'size' => $sizes,
-                'error' => $errors,
-            ]);
-        }
-    }
-
-    /**
-     * Returns an uploaded file according to the given name.
-     * Name can be either a string HTML form input name, e.g. 'Item[file]' or array path, e.g. `['Item', 'file']`.
-     * Note: this method returns `null` in case given name matches multiple files.
-     * @param string|array $name HTML form input name or array path.
-     * @return UploadedFileInterface|null uploaded file instance, `null` - if not found.
-     * @since 2.1.0
-     */
-    public function getUploadedFileByName($name)
-    {
-        $uploadedFile = $this->findUploadedFiles($name);
-        if ($uploadedFile instanceof UploadedFileInterface) {
-            return $uploadedFile;
-        }
-        return null;
-    }
-
-    /**
-     * Returns the list of uploaded file instances according to the given name.
-     * Name can be either a string HTML form input name, e.g. 'Item[file]' or array path, e.g. `['Item', 'file']`.
-     * Note: this method does NOT preserve uploaded files structure - it returns instances in single-level array (list),
-     * even if they are set by nested keys.
-     * @param string|array $name HTML form input name or array path.
-     * @return UploadedFileInterface[] list of uploaded file instances.
-     * @since 2.1.0
-     */
-    public function getUploadedFilesByName($name)
-    {
-        $uploadedFiles = $this->findUploadedFiles($name);
-        if ($uploadedFiles === null) {
-            return [];
-        }
-        if ($uploadedFiles instanceof UploadedFileInterface) {
-            return [$uploadedFiles];
-        }
-        return $this->reduceUploadedFiles($uploadedFiles);
-    }
-
-    /**
-     * Finds the uploaded file or set of uploaded files inside [[$uploadedFiles]] according to given name.
-     * Name can be either a string HTML form input name, e.g. 'Item[file]' or array path, e.g. `['Item', 'file']`.
-     * @param string|array $name HTML form input name or array path.
-     * @return UploadedFileInterface|array|null
-     * @since 2.1.0
-     */
-    private function findUploadedFiles($name)
-    {
-        if (!is_array($name)) {
-            $name = preg_split('/\\]\\[|\\[|\\]/s', $name, -1, PREG_SPLIT_NO_EMPTY);
-        }
-        return ArrayHelper::getValue($this->getUploadedFiles(), $name);
-    }
-
-    /**
-     * Reduces complex uploaded files structure to the single-level array (list).
-     * @param array $uploadedFiles raw set of the uploaded files.
-     * @return UploadedFileInterface[] list of uploaded files.
-     * @since 2.1.0
-     */
-    private function reduceUploadedFiles($uploadedFiles)
-    {
-        return array_reduce($uploadedFiles, function ($carry, $item) {
-            if ($item instanceof UploadedFileInterface) {
-                $carry[] = $item;
-            } else {
-                $carry = array_merge($carry, $this->reduceUploadedFiles($item));
-            }
-            return $carry;
-        }, []);
-    }
-
     private $_csrfToken;
 
     /**
@@ -2014,7 +1772,6 @@
             return true;
         }
 
-
         $trueToken = $this->getCsrfToken();
 
         if ($clientSuppliedToken !== null) {
