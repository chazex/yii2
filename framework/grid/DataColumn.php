--- conflicted
+++ resolved
@@ -201,11 +201,6 @@
                     $this->grid->formatter->booleanFormat[0],
                     $this->grid->formatter->booleanFormat[1],
                 ], $options) . $error;
-<<<<<<< HEAD
-            } else {
-                return Html::activeTextInput($model, $this->attribute, $filterOptions) . $error;
-=======
->>>>>>> 6d2e0aff
             }
 
             return Html::activeTextInput($model, $this->attribute, $this->filterInputOptions) . $error;
