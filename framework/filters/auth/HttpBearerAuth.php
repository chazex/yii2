--- conflicted
+++ resolved
@@ -36,18 +36,7 @@
     /**
      * @inheritdoc
      */
-<<<<<<< HEAD
-    public function authenticate($user, $request, $response)
-    {
-        $authHeader = $request->getHeaderLine('Authorization');
-        if ($authHeader !== null && preg_match('/^Bearer\s+(.*?)$/', $authHeader, $matches)) {
-            $identity = $user->loginByAccessToken($matches[1], get_class($this));
-            if ($identity === null) {
-                $this->handleFailure($response);
-            }
-=======
     public $pattern = '/^Bearer\s+(.*?)$/';
->>>>>>> f8990ac9
 
     /**
     * @var string the HTTP authentication realm
