--- conflicted
+++ resolved
@@ -89,8 +89,6 @@
      */
     public $rules = [];
 
-<<<<<<< HEAD
-=======
 
     /**
      * Initializes the [[rules]] array by instantiating rule objects from configurations.
@@ -99,7 +97,7 @@
     {
         parent::init();
         if ($this->user !== false) {
-            $this->user = Instance::ensure($this->user, User::className());
+            $this->user = Instance::ensure($this->user, User::class);
         }
         foreach ($this->rules as $i => $rule) {
             if (is_array($rule)) {
@@ -108,7 +106,6 @@
         }
     }
 
->>>>>>> 1d062100
     /**
      * This method is invoked right before an action is to be executed (after all possible filters.)
      * You may override this method to do last-minute preparation for the action.
@@ -117,13 +114,10 @@
      */
     public function beforeAction($action)
     {
-        $user = $this->user = Instance::ensure($this->user, User::class);
+        $user = $this->user;
         $request = Yii::$app->getRequest();
         /* @var $rule AccessRule */
-        foreach ($this->rules as $key => $rule) {
-            if (!is_object($rule)) {
-                $rule = $this->rules[$key] = Yii::createObject(array_merge($this->ruleConfig, $rule));
-            }
+        foreach ($this->rules as $rule) {
             if ($allow = $rule->allows($action, $user, $request)) {
                 return true;
             } elseif ($allow === false) {
