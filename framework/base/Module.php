--- conflicted
+++ resolved
@@ -567,11 +567,7 @@
         }
 
         if (strpos($route, '/') !== false) {
-<<<<<<< HEAD
             [$id, $route] = explode('/', $route, 2);
-=======
-            list($id, $route) = explode('/', $route, 2);
->>>>>>> 6d2e0aff
         } else {
             $id = $route;
             $route = '';
