<?php
/**
 * @link http://www.yiiframework.com/
 * @copyright Copyright (c) 2008 Yii Software LLC
 * @license http://www.yiiframework.com/license/
 */

namespace yii\log;

use Yii;
use yii\base\InvalidConfigException;
use yii\db\Connection;
use yii\db\Exception;
use yii\di\Instance;

/**
 * DbTarget stores log messages in a database table.
 *
 * The database connection is specified by [[db]]. Database schema could be initialized by applying migration:
 *
 * ```
 * yii migrate --migrationPath=@yii/log/migrations/
 * ```
 *
 * If you don't want to use migration and need SQL instead, files for all databases are in migrations directory.
 *
 * You may change the name of the table used to store the data by setting [[logTable]].
 *
 * @author Qiang Xue <qiang.xue@gmail.com>
 * @since 2.0
 */
class DbTarget extends Target
{
    /**
     * @var Connection|array|string the DB connection object or the application component ID of the DB connection.
     * After the DbTarget object is created, if you want to change this property, you should only assign it
     * with a DB connection object.
     * Starting from version 2.0.2, this can also be a configuration array for creating the object.
     */
    public $db = 'db';
    /**
     * @var string name of the DB table to store cache content. Defaults to "log".
     */
    public $logTable = '{{%log}}';


    /**
     * Initializes the DbTarget component.
     * This method will initialize the [[db]] property to make sure it refers to a valid DB connection.
     * @throws InvalidConfigException if [[db]] is invalid.
     */
    public function init()
    {
        parent::init();
        $this->db = Instance::ensure($this->db, Connection::class);
    }

    /**
     * Stores log messages to DB.
     * Starting from version 2.0.14, this method throws LogRuntimeException in case the log can not be exported.
     * @throws Exception
     * @throws LogRuntimeException
     */
    public function export()
    {
        if ($this->db->getTransaction()) {
            // create new database connection, if there is an open transaction
            // to ensure insert statement is not affected by a rollback
            $this->db = clone $this->db;
        }

        $tableName = $this->db->quoteTableName($this->logTable);
        $sql = "INSERT INTO $tableName ([[level]], [[category]], [[log_time]], [[prefix]], [[message]])
                VALUES (:level, :category, :log_time, :prefix, :message)";
        $command = $this->db->createCommand($sql);
        foreach ($this->messages as $message) {
<<<<<<< HEAD
            [$level, $text, $context] = $message;
            $command->bindValues([
                ':level' => $level,
                ':category' => $context['category'],
                ':log_time' => $context['time'],
                ':prefix' => $this->getMessagePrefix($message),
                ':message' => $text,
            ])->execute();
=======
            list($text, $level, $category, $timestamp) = $message;
            if (!is_string($text)) {
                // exceptions may not be serializable if in the call stack somewhere is a Closure
                if ($text instanceof \Throwable || $text instanceof \Exception) {
                    $text = (string) $text;
                } else {
                    $text = VarDumper::export($text);
                }
            }
            if ($command->bindValues([
                    ':level' => $level,
                    ':category' => $category,
                    ':log_time' => $timestamp,
                    ':prefix' => $this->getMessagePrefix($message),
                    ':message' => $text,
                ])->execute() > 0) {
                continue;
            }
            throw new LogRuntimeException('Unable to export log through database!');
>>>>>>> 313be2a5
        }
    }
}<|MERGE_RESOLUTION|>--- conflicted
+++ resolved
@@ -12,6 +12,7 @@
 use yii\db\Connection;
 use yii\db\Exception;
 use yii\di\Instance;
+use yii\helpers\VarDumper;
 
 /**
  * DbTarget stores log messages in a database table.
@@ -74,17 +75,7 @@
                 VALUES (:level, :category, :log_time, :prefix, :message)";
         $command = $this->db->createCommand($sql);
         foreach ($this->messages as $message) {
-<<<<<<< HEAD
             [$level, $text, $context] = $message;
-            $command->bindValues([
-                ':level' => $level,
-                ':category' => $context['category'],
-                ':log_time' => $context['time'],
-                ':prefix' => $this->getMessagePrefix($message),
-                ':message' => $text,
-            ])->execute();
-=======
-            list($text, $level, $category, $timestamp) = $message;
             if (!is_string($text)) {
                 // exceptions may not be serializable if in the call stack somewhere is a Closure
                 if ($text instanceof \Throwable || $text instanceof \Exception) {
@@ -103,7 +94,6 @@
                 continue;
             }
             throw new LogRuntimeException('Unable to export log through database!');
->>>>>>> 313be2a5
         }
     }
 }