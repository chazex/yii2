--- conflicted
+++ resolved
@@ -609,14 +609,8 @@
      * @param string $basePath
      * @param string $path
      * @param array $excludes list of patterns to match $path against
-<<<<<<< HEAD
-     * @return string null or one of $excludes item as an array with keys: 'pattern', 'flags'
-     * @throws InvalidArgumentException if any of the exclude patterns is not a string or an array with keys: pattern,
-     * flags, firstWildcard.
-=======
      * @return array|null null or one of $excludes item as an array with keys: 'pattern', 'flags'
-     * @throws InvalidParamException if any of the exclude patterns is not a string or an array with keys: pattern, flags, firstWildcard.
->>>>>>> 6d2e0aff
+     * @throws InvalidArgumentException if any of the exclude patterns is not a string or an array with keys: pattern, flags, firstWildcard.
      */
     private static function lastExcludeMatchingFromList($basePath, $path, $excludes)
     {
