--- conflicted
+++ resolved
@@ -78,35 +78,4 @@
             $model->$attribute = call_user_func($this->filter, $value);
         }
     }
-<<<<<<< HEAD
-=======
-
-    /**
-     * {@inheritdoc}
-     */
-    public function clientValidateAttribute($model, $attribute, $view)
-    {
-        if ($this->filter !== 'trim') {
-            return null;
-        }
-
-        ValidationAsset::register($view);
-        $options = $this->getClientOptions($model, $attribute);
-
-        return 'value = yii.validation.trim($form, attribute, ' . json_encode($options, JSON_UNESCAPED_SLASHES | JSON_UNESCAPED_UNICODE) . ');';
-    }
-
-    /**
-     * {@inheritdoc}
-     */
-    public function getClientOptions($model, $attribute)
-    {
-        $options = [];
-        if ($this->skipOnEmpty) {
-            $options['skipOnEmpty'] = 1;
-        }
-
-        return $options;
-    }
->>>>>>> dd3e5ec1
 }