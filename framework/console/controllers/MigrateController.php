<?php
/**
 * @link http://www.yiiframework.com/
 * @copyright Copyright (c) 2008 Yii Software LLC
 * @license http://www.yiiframework.com/license/
 */

namespace yii\console\controllers;

use Yii;
use yii\db\Connection;
use yii\db\Query;
use yii\di\Instance;
use yii\helpers\ArrayHelper;
use yii\helpers\Console;

/**
 * Manages application migrations.
 *
 * A migration means a set of persistent changes to the application environment
 * that is shared among different developers. For example, in an application
 * backed by a database, a migration may refer to a set of changes to
 * the database, such as creating a new table, adding a new table column.
 *
 * This command provides support for tracking the migration history, upgrading
 * or downloading with migrations, and creating new migration skeletons.
 *
 * The migration history is stored in a database table named
 * as [[migrationTable]]. The table will be automatically created the first time
 * this command is executed, if it does not exist. You may also manually
 * create it as follows:
 *
 * ```sql
 * CREATE TABLE migration (
 *     version varchar(180) PRIMARY KEY,
 *     apply_time integer
 * )
 * ```
 *
 * Below are some common usages of this command:
 *
 * ```
 * # creates a new migration named 'create_user_table'
 * yii migrate/create create_user_table
 *
 * # applies ALL new migrations
 * yii migrate
 *
 * # reverts the last applied migration
 * yii migrate/down
 * ```
 *
 * @author Qiang Xue <qiang.xue@gmail.com>
 * @since 2.0
 */
class MigrateController extends BaseMigrateController
{
    /**
     * @var string the name of the table for keeping applied migration information.
     */
    public $migrationTable = '{{%migration}}';

    /**
     * @inheritdoc
     */
    public $templateFile = '@yii/views/migration.php';

    /**
     * @var array a set of template paths for generating migration code automatically.
     *
     * The key is the template type, the value is a path or the alias. Supported types are:
     * - `create_table`: table creating template
     * - `drop_table`: table dropping template
     * - `add_column`: adding new column template
     * - `drop_column`: dropping column template
     * - `create_junction`: create junction template
     *
     * @since 2.0.7
     */
    public $generatorTemplateFiles = [
        'create_table' => '@yii/views/createTableMigration.php',
        'drop_table' => '@yii/views/dropTableMigration.php',
        'add_column' => '@yii/views/addColumnMigration.php',
        'drop_column' => '@yii/views/dropColumnMigration.php',
        'create_junction' => '@yii/views/createTableMigration.php'
    ];

    /**
     * @var boolean indicates whether the table names generated should consider
     * the `tablePrefix` setting of the DB connection. For example, if the table
     * name is `post` the generator wil return `{{%post}}`.
     * @since 2.0.8
     */
    public $useTablePrefix = false;

    /**
     * @var array column definition strings used for creating migration code.
     * The format of each definition is `COLUMN_NAME:COLUMN_TYPE:COLUMN_DECORATOR`.
     * For example, `--fields=name:string(12):notNull` produces a string column of size 12 which is not null.
     * @since 2.0.7
     */
    public $fields = [];
    /**
     * @var Connection|array|string the DB connection object or the application component ID of the DB connection to use
     * when applying migrations. Starting from version 2.0.3, this can also be a configuration array
     * for creating the object.
     */
    public $db = 'db';


    /**
     * @inheritdoc
     */
    public function options($actionID)
    {
        return array_merge(
            parent::options($actionID),
            ['migrationTable', 'db'], // global for all actions
            $actionID === 'create'
                ? ['templateFile', 'fields', 'useTablePrefix']
                : []
        );
    }

    /**
     * @inheritdoc
     */
    public function optionAliases()
    {
        return array_merge(parent::optionAliases(), [
            'f' => 'fields',
            'p' => 'migrationPath',
            't' => 'migrationTable',
            'F' => 'templateFile',
            'P' => 'useTablePrefix',
        ]);
    }

    /**
     * This method is invoked right before an action is to be executed (after all possible filters.)
     * It checks the existence of the [[migrationPath]].
     * @param \yii\base\Action $action the action to be executed.
     * @return boolean whether the action should continue to be executed.
     */
    public function beforeAction($action)
    {
        if (parent::beforeAction($action)) {
            if ($action->id !== 'create') {
                $this->db = Instance::ensure($this->db, Connection::className());
            }
            return true;
        } else {
            return false;
        }
    }

    /**
     * Creates a new migration instance.
     * @param string $class the migration class name
     * @return \yii\db\Migration the migration instance
     */
    protected function createMigration($class)
    {
        $file = $this->migrationPath . DIRECTORY_SEPARATOR . $class . '.php';
        require_once($file);

        return new $class(['db' => $this->db]);
    }

    /**
     * @inheritdoc
     */
    protected function getMigrationHistory($limit)
    {
        if ($this->db->schema->getTableSchema($this->migrationTable, true) === null) {
            $this->createMigrationHistoryTable();
        }
        $query = new Query;
        $rows = $query->select(['version', 'apply_time'])
            ->from($this->migrationTable)
            ->orderBy('apply_time DESC, version DESC')
            ->limit($limit)
            ->createCommand($this->db)
            ->queryAll();
        $history = ArrayHelper::map($rows, 'version', 'apply_time');
        unset($history[self::BASE_MIGRATION]);

        return $history;
    }

    /**
     * Creates the migration history table.
     */
    protected function createMigrationHistoryTable()
    {
        $tableName = $this->db->schema->getRawTableName($this->migrationTable);
        $this->stdout("Creating migration history table \"$tableName\"...", Console::FG_YELLOW);
        $this->db->createCommand()->createTable($this->migrationTable, [
            'version' => 'varchar(180) NOT NULL PRIMARY KEY',
            'apply_time' => 'integer',
        ])->execute();
        $this->db->createCommand()->insert($this->migrationTable, [
            'version' => self::BASE_MIGRATION,
            'apply_time' => time(),
        ])->execute();
        $this->stdout("Done.\n", Console::FG_GREEN);
    }

    /**
     * @inheritdoc
     */
    protected function addMigrationHistory($version)
    {
        $command = $this->db->createCommand();
        $command->insert($this->migrationTable, [
            'version' => $version,
            'apply_time' => time(),
        ])->execute();
    }

    /**
     * @inheritdoc
     */
    protected function removeMigrationHistory($version)
    {
        $command = $this->db->createCommand();
        $command->delete($this->migrationTable, [
            'version' => $version,
        ])->execute();
    }

    /**
     * @inheritdoc
     */
    protected function generateMigrationSourceCode($params)
    {
        $parsedFields = $this->parseFields();
        $fields = $parsedFields['fields'];
        $foreignKeys = $parsedFields['foreignKeys'];

        $name = $params['name'];

        $templateFile = $this->templateFile;
        $table = null;
        if (preg_match('/^create_junction_(.+)_and_(.+)$/', $name, $matches)) {
            $templateFile = $this->generatorTemplateFiles['create_junction'];
            $firstTable = mb_strtolower($matches[1], Yii::$app->charset);
            $secondTable = mb_strtolower($matches[2], Yii::$app->charset);

            $fields = array_merge(
                [
                    [
                        'property' => $firstTable . '_id',
                        'decorators' => 'integer()',
                    ],
                    [
                        'property' => $secondTable . '_id',
                        'decorators' => 'integer()',
                    ],
                ],
                $fields,
                [
                    [
                        'property' => 'PRIMARY KEY(' .
                            $firstTable . '_id, ' .
                            $secondTable . '_id)',
                    ],
                ]
            );

<<<<<<< HEAD
            $foreignKeys[$firstTable . '_id'] = $firstTable;
            $foreignKeys[$secondTable . '_id'] = $secondTable;
            $table = $firstTable . '_' . $secondTable;
=======
            $this->foreignKeys[$firstTable . '_id'] = $firstTable;
            $this->foreignKeys[$secondTable . '_id'] = $secondTable;
            $this->generateForeignKeyNames(
                $table = $firstTable . '_' . $secondTable
            );
>>>>>>> b923adf7
        } elseif (preg_match('/^add_(.+)_to_(.+)$/', $name, $matches)) {
            $templateFile = $this->generatorTemplateFiles['add_column'];
            $this->generateForeignKeyNames(
                $table = mb_strtolower($matches[2], Yii::$app->charset)
            );
        } elseif (preg_match('/^drop_(.+)_from_(.+)$/', $name, $matches)) {
            $templateFile = $this->generatorTemplateFiles['drop_column'];
            $this->generateForeignKeyNames(
                $table = mb_strtolower($matches[2], Yii::$app->charset)
            );
        } elseif (preg_match('/^create_(.+)$/', $name, $matches)) {
            $this->addDefaultPrimaryKey($fields);
            $templateFile = $this->generatorTemplateFiles['create_table'];
            $this->generateForeignKeyNames(
                $table = mb_strtolower($matches[1], Yii::$app->charset)
            );
        } elseif (preg_match('/^drop_(.+)$/', $name, $matches)) {
            $this->addDefaultPrimaryKey($fields);
            $templateFile = $this->generatorTemplateFiles['drop_table'];
            $this->generateForeignKeyNames(
                $table = mb_strtolower($matches[1], Yii::$app->charset)
            );
        }

        return $this->renderFile(Yii::getAlias($templateFile), array_merge($params, [
<<<<<<< HEAD
            'table' => $table,
            'fields' => $fields,
            'foreignKeys' => $foreignKeys,
=======
            'table' => $this->generatedTableName($table),
            'fields' => $this->fields,
            'foreignKeys' => $this->foreignKeys,
>>>>>>> b923adf7
        ]));
    }

    /**
     * If `useTablePrefix` equals true, then the table name will contain the
     * prefix format.
     *
     * @param string $tableName the table name to generate.
     * @return string
     */
    protected function generatedTableName($tableName)
    {
        if (!$this->useTablePrefix) {
            return $tableName;
        }

        return '{{%' . $tableName . '}}';
    }

    /**
     * Checks all the foreign keys and generates the names for the indexes and
     * related tables.
     *
     * @param string $table
     * @since 2.0.8
     * @see generatedTableName()
     */
    protected function generateForeignKeyNames($table)
    {
        foreach ($this->foreignKeys as $column => $relatedTable) {
            $this->foreignKeys[$column] = [
                'idx' => $this->generatedTableName("idx-$table-$column"),
                'fk' => $this->generatedTableName("fk-$table-$column"),
                'relatedTable' => $this->generatedTableName($relatedTable)
            ];
        }
    }

    /**
     * Parse the command line migration fields
     * @return array parse result with following fields:
     *
     * - fields: array, parsed fields
     * - foreignKeys: array, detected foreign keys
     *
     * @since 2.0.7
     */
    protected function parseFields()
    {
        $fields = [];
        $foreignKeys = [];

        foreach ($this->fields as $index => $field) {
            $chunks = preg_split('/\s?:\s?/', $field, null);
            $property = array_shift($chunks);

            foreach ($chunks as $i => &$chunk) {
                if (strpos($chunk, 'foreignKey') === 0) {
                    preg_match('/foreignKey\((\w*)\)/', $chunk, $matches);
                    $foreignKeys[$property] = isset($matches[1])
                        ? $matches[1]
                        : preg_replace('/_id$/', '', $property);

                    unset($chunks[$i]);
                    continue;
                }

                if (!preg_match('/^(.+?)\(([^)]+)\)$/', $chunk)) {
                    $chunk .= '()';
                }
            }
            $fields[] = [
                'property' => $property,
                'decorators' => implode('->', $chunks),
            ];
        }

        return [
            'fields' => $fields,
            'foreignKeys' => $foreignKeys,
        ];
    }

    /**
     * Adds default primary key to fields list if there's no primary key specified
     * @param array $fields parsed fields
     * @since 2.0.7
     */
    protected function addDefaultPrimaryKey(&$fields)
    {
        foreach ($fields as $field) {
            if ($field['decorators'] === 'primaryKey()') {
                return;
            }
        }
        array_unshift($fields, ['property' => 'id', 'decorators' => 'primaryKey()']);
    }
}<|MERGE_RESOLUTION|>--- conflicted
+++ resolved
@@ -59,12 +59,10 @@
      * @var string the name of the table for keeping applied migration information.
      */
     public $migrationTable = '{{%migration}}';
-
     /**
      * @inheritdoc
      */
     public $templateFile = '@yii/views/migration.php';
-
     /**
      * @var array a set of template paths for generating migration code automatically.
      *
@@ -84,7 +82,6 @@
         'drop_column' => '@yii/views/dropColumnMigration.php',
         'create_junction' => '@yii/views/createTableMigration.php'
     ];
-
     /**
      * @var boolean indicates whether the table names generated should consider
      * the `tablePrefix` setting of the DB connection. For example, if the table
@@ -268,17 +265,11 @@
                 ]
             );
 
-<<<<<<< HEAD
-            $foreignKeys[$firstTable . '_id'] = $firstTable;
-            $foreignKeys[$secondTable . '_id'] = $secondTable;
-            $table = $firstTable . '_' . $secondTable;
-=======
             $this->foreignKeys[$firstTable . '_id'] = $firstTable;
             $this->foreignKeys[$secondTable . '_id'] = $secondTable;
             $this->generateForeignKeyNames(
                 $table = $firstTable . '_' . $secondTable
             );
->>>>>>> b923adf7
         } elseif (preg_match('/^add_(.+)_to_(.+)$/', $name, $matches)) {
             $templateFile = $this->generatorTemplateFiles['add_column'];
             $this->generateForeignKeyNames(
@@ -290,13 +281,13 @@
                 $table = mb_strtolower($matches[2], Yii::$app->charset)
             );
         } elseif (preg_match('/^create_(.+)$/', $name, $matches)) {
-            $this->addDefaultPrimaryKey($fields);
+            $this->addDefaultPrimaryKey();
             $templateFile = $this->generatorTemplateFiles['create_table'];
             $this->generateForeignKeyNames(
                 $table = mb_strtolower($matches[1], Yii::$app->charset)
             );
         } elseif (preg_match('/^drop_(.+)$/', $name, $matches)) {
-            $this->addDefaultPrimaryKey($fields);
+            $this->addDefaultPrimaryKey();
             $templateFile = $this->generatorTemplateFiles['drop_table'];
             $this->generateForeignKeyNames(
                 $table = mb_strtolower($matches[1], Yii::$app->charset)
@@ -304,51 +295,10 @@
         }
 
         return $this->renderFile(Yii::getAlias($templateFile), array_merge($params, [
-<<<<<<< HEAD
-            'table' => $table,
-            'fields' => $fields,
-            'foreignKeys' => $foreignKeys,
-=======
             'table' => $this->generatedTableName($table),
             'fields' => $this->fields,
             'foreignKeys' => $this->foreignKeys,
->>>>>>> b923adf7
         ]));
-    }
-
-    /**
-     * If `useTablePrefix` equals true, then the table name will contain the
-     * prefix format.
-     *
-     * @param string $tableName the table name to generate.
-     * @return string
-     */
-    protected function generatedTableName($tableName)
-    {
-        if (!$this->useTablePrefix) {
-            return $tableName;
-        }
-
-        return '{{%' . $tableName . '}}';
-    }
-
-    /**
-     * Checks all the foreign keys and generates the names for the indexes and
-     * related tables.
-     *
-     * @param string $table
-     * @since 2.0.8
-     * @see generatedTableName()
-     */
-    protected function generateForeignKeyNames($table)
-    {
-        foreach ($this->foreignKeys as $column => $relatedTable) {
-            $this->foreignKeys[$column] = [
-                'idx' => $this->generatedTableName("idx-$table-$column"),
-                'fk' => $this->generatedTableName("fk-$table-$column"),
-                'relatedTable' => $this->generatedTableName($relatedTable)
-            ];
-        }
     }
 
     /**
